# MCP Solver Test Suite

This directory contains tests for the MCP Solver project.

## Quick Tests

For a quick end-to-end test after code changes, run any of these commands:

```bash
# MiniZinc test 
<<<<<<< HEAD
run-test mzn 

# PySAT test 
run-test pysat 

# Z3 test - Cryptarithmetic puzzle
run-test z3 
=======
uv run run-test mzn 

# PySAT test 
uv run run-test pysat 

# Z3 test - Cryptarithmetic puzzle
uv run run-test z3 
>>>>>>> 3ff65e5b
```

## Test Structure

```
├── tests/
│   ├── __init__.py                # Package marker
│   ├── test_config.py             # Configuration values for tests
│   ├── run_test.py                # Unified test runner for all solvers
│   ├── problems/                  # All problem definitions in one place
│   │   ├── mzn/                   # MiniZinc problem definitions
│   │   │   ├── nqueens.md         # N-Queens problem
│   │   │   └── sudoku.md          # Sudoku problem
│   │   ├── pysat/                 # PySAT problem definitions
│   │   │   ├── graph_coloring.md  # Graph coloring problem
│   │   │   ├── scheduling.md      # Scheduling problem
│   │   │   ├── furniture-arrangement.md  # Furniture arrangement problem
│   │   │   ├── mine-sweeper-hard.md      # Mine sweeper problem
│   │   │   └── sudoku-16x16.md    # 16x16 Sudoku problem
│   │   └── z3/                    # Z3 problem definitions
│   │       ├── bounded_sum.md     # Bounded sum problem
│   │       └── cryptarithmetic.md # Cryptarithmetic problem
│   └── results/                   # Directory for test results (optional)
```

## Running Tests

### Running Tests for a Specific Solver

```bash
cd /path/to/mcp-solver
<<<<<<< HEAD
run-test mzn    # Run MiniZinc test.md by default if present, otherwise all MiniZinc tests
run-test pysat  # Run PySAT test.md by default if present, otherwise all PySAT tests
run-test z3     # Run Z3 test.md by default if present, otherwise all Z3 tests
=======
uv run run-test mzn    # Run MiniZinc test.md by default if present, otherwise all MiniZinc tests
uv run run-test pysat  # Run PySAT test.md by default if present, otherwise all PySAT tests
uv run run-test z3     # Run Z3 test.md by default if present, otherwise all Z3 tests
>>>>>>> 3ff65e5b
```

### Running a Specific Problem

```bash
cd /path/to/mcp-solver
<<<<<<< HEAD
run-test mzn --problem tests/problems/mzn/nqueens.md
run-test pysat --problem tests/problems/pysat/graph_coloring.md
run-test z3 --problem tests/problems/z3/cryptarithmetic.md
=======
uv run run-test mzn --problem tests/problems/mzn/nqueens.md
uv run run-test pysat --problem tests/problems/pysat/graph_coloring.md
uv run run-test z3 --problem tests/problems/z3/cryptarithmetic.md
>>>>>>> 3ff65e5b
```

Note: If no problem is specified, the system will look for a `test.md` file in the respective solver's problems directory and run that as a default test.

### Available Problems

#### MiniZinc Problems:
- `nqueens` - The N-Queens problem
- `sudoku` - Sudoku solver

#### PySAT Problems:
- `graph_coloring` - Graph coloring problem
- `scheduling` - Scheduling problem
- `furniture-arrangement` - Furniture arrangement problem
- `mine-sweeper-hard` - Mine sweeper problem
- `sudoku-16x16` - 16x16 Sudoku problem

#### Z3 Problems:
- `bounded_sum` - Bounded sum problem
- `cryptarithmetic` - Cryptarithmetic problem (SEND+MORE=MONEY)

### Test Options

- `--verbose` or `-v`: Enable verbose output
- `--timeout` or `-t`: Set timeout in seconds (default: 300)
- `--save` or `-s`: Save test results to the results directory
- `--result`: Save detailed JSON results to the specified directory

Example:
```bash
<<<<<<< HEAD
run-test mzn --problem tests/problems/mzn/nqueens.md --verbose --timeout 120 --save --result ./json_results
=======
uv run run-test mzn --problem tests/problems/mzn/nqueens.md --verbose --timeout 120 --save --result ./json_results
>>>>>>> 3ff65e5b
```

## Troubleshooting Common Issues

### Error connecting to MCP server

If you see "Error connecting to MCP server", check that:
1. The server command is correctly set
2. The appropriate solver package is installed
3. Environment variables are properly set if needed

### Missing prompt files

If you see a warning about missing prompt files, check that the instruction prompt files exist:
- MiniZinc: `instructions_prompt_mzn.md`
- PySAT: `instructions_prompt_pysat.md`
- Z3: `instructions_prompt_z3.md`

### PySAT Environment

The PySAT execution environment includes:

1. Standard Python modules: `math`, `random`, `collections`, `itertools`, `re`, `json`
2. PySAT modules: `pysat.formula`, `pysat.solvers`, `pysat.card`
3. Constraint helpers: `at_most_one`, `exactly_one`, `implies`, etc.
4. Cardinality templates: `at_most_k`, `at_least_k`, `exactly_k`

If you add new helper functions, make sure to include them in:
- `restricted_globals` dictionary in `environment.py`
- The processed code template in `execute_pysat_code`

## Adding New Tests

### Adding a New Problem

1. Create a Markdown file in the appropriate problem directory under `tests/problems/`:
   - MiniZinc: `tests/problems/mzn/`
   - PySAT: `tests/problems/pysat/`
   - Z3: `tests/problems/z3/`
<<<<<<< HEAD
2. Run the test with the run-test command 
=======
2. Run the test with the `uv run run-test` command 
>>>>>>> 3ff65e5b
<|MERGE_RESOLUTION|>--- conflicted
+++ resolved
@@ -8,15 +8,6 @@
 
 ```bash
 # MiniZinc test 
-<<<<<<< HEAD
-run-test mzn 
-
-# PySAT test 
-run-test pysat 
-
-# Z3 test - Cryptarithmetic puzzle
-run-test z3 
-=======
 uv run run-test mzn 
 
 # PySAT test 
@@ -24,7 +15,6 @@
 
 # Z3 test - Cryptarithmetic puzzle
 uv run run-test z3 
->>>>>>> 3ff65e5b
 ```
 
 ## Test Structure
@@ -56,30 +46,18 @@
 
 ```bash
 cd /path/to/mcp-solver
-<<<<<<< HEAD
-run-test mzn    # Run MiniZinc test.md by default if present, otherwise all MiniZinc tests
-run-test pysat  # Run PySAT test.md by default if present, otherwise all PySAT tests
-run-test z3     # Run Z3 test.md by default if present, otherwise all Z3 tests
-=======
 uv run run-test mzn    # Run MiniZinc test.md by default if present, otherwise all MiniZinc tests
 uv run run-test pysat  # Run PySAT test.md by default if present, otherwise all PySAT tests
 uv run run-test z3     # Run Z3 test.md by default if present, otherwise all Z3 tests
->>>>>>> 3ff65e5b
 ```
 
 ### Running a Specific Problem
 
 ```bash
 cd /path/to/mcp-solver
-<<<<<<< HEAD
-run-test mzn --problem tests/problems/mzn/nqueens.md
-run-test pysat --problem tests/problems/pysat/graph_coloring.md
-run-test z3 --problem tests/problems/z3/cryptarithmetic.md
-=======
 uv run run-test mzn --problem tests/problems/mzn/nqueens.md
 uv run run-test pysat --problem tests/problems/pysat/graph_coloring.md
 uv run run-test z3 --problem tests/problems/z3/cryptarithmetic.md
->>>>>>> 3ff65e5b
 ```
 
 Note: If no problem is specified, the system will look for a `test.md` file in the respective solver's problems directory and run that as a default test.
@@ -110,11 +88,7 @@
 
 Example:
 ```bash
-<<<<<<< HEAD
-run-test mzn --problem tests/problems/mzn/nqueens.md --verbose --timeout 120 --save --result ./json_results
-=======
 uv run run-test mzn --problem tests/problems/mzn/nqueens.md --verbose --timeout 120 --save --result ./json_results
->>>>>>> 3ff65e5b
 ```
 
 ## Troubleshooting Common Issues
@@ -154,8 +128,4 @@
    - MiniZinc: `tests/problems/mzn/`
    - PySAT: `tests/problems/pysat/`
    - Z3: `tests/problems/z3/`
-<<<<<<< HEAD
-2. Run the test with the run-test command 
-=======
-2. Run the test with the `uv run run-test` command 
->>>>>>> 3ff65e5b
+2. Run the test with the `uv run run-test` command 